--- conflicted
+++ resolved
@@ -485,14 +485,6 @@
         op0_addr: &MaybeRelocatable,
         res: &mut Option<MaybeRelocatable>,
         instruction: &Instruction,
-<<<<<<< HEAD
-    ) -> Result<(Operands, Option<OperandsAddresses>), VirtualMachineError> {
-        let dst_addr: Relocatable = self.run_context.compute_dst_addr(instruction)?;
-
-        let mut dst: Option<MaybeRelocatable> = match self.memory.get(&dst_addr) {
-            Err(_) => return Err(VirtualMachineError::InvalidInstructionEncoding),
-            Ok(result) => result.cloned(),
-=======
         dst_op: &Option<MaybeRelocatable>,
         op1_op: &Option<MaybeRelocatable>,
     ) -> Result<MaybeRelocatable, VirtualMachineError> {
@@ -503,7 +495,6 @@
                 op0
             }
             deduced_memory_cell => deduced_memory_cell,
->>>>>>> 8697bb49
         };
         let op0 = op0_op.ok_or(VirtualMachineError::FailedToComputeOperands)?;
         self.memory
@@ -512,9 +503,6 @@
         Ok(op0)
     }
 
-<<<<<<< HEAD
-        let op0_addr: Relocatable = self.run_context.compute_op0_addr(instruction)?;
-=======
     fn compute_op1_deductions(
         &mut self,
         op1_addr: &MaybeRelocatable,
@@ -540,7 +528,6 @@
             .map_err(VirtualMachineError::MemoryError)?;
         Ok(op1)
     }
->>>>>>> 8697bb49
 
     fn compute_dst_deductions(
         &mut self,
@@ -550,7 +537,7 @@
     ) -> Result<MaybeRelocatable, VirtualMachineError> {
         let dst_op = match instruction.opcode {
             Opcode::AssertEq if res.is_some() => res.clone(),
-            Opcode::Call => Some(self.run_context.get_fp()),
+            Opcode::Call => Some(MaybeRelocatable::from(self.run_context.get_fp())),
             _ => self.deduce_dst(instruction, res.as_ref()),
         };
         let dst = dst_op.ok_or(VirtualMachineError::NoDst)?;
@@ -560,9 +547,6 @@
         Ok(dst)
     }
 
-<<<<<<< HEAD
-        let op1_addr: Relocatable = self
-=======
     /// Compute operands and result, trying to deduce them if normal memory access returns a None
     /// value.
     fn compute_operands(
@@ -585,7 +569,6 @@
             .cloned();
 
         let op1_addr = self
->>>>>>> 8697bb49
             .run_context
             .compute_op1_addr(instruction, op0_op.as_ref())?;
         let op1_op = self
@@ -596,84 +579,28 @@
 
         let mut res: Option<MaybeRelocatable> = None;
 
-<<<<<<< HEAD
-        let should_update_dst = matches!(dst, None);
-        let should_update_op0 = matches!(op0, None);
-        let should_update_op1 = matches!(op1, None);
-
-        if matches!(op0, None) {
-            match self.deduce_memory_cell(&MaybeRelocatable::from(&op0_addr)) {
-                Ok(None) => {
-                    (op0, res) = self.deduce_op0(instruction, dst.as_ref(), op1.as_ref())?;
-                }
-                Ok(deduced_memory_cell) => {
-                    op0 = deduced_memory_cell;
-                }
-                Err(e) => return Err(e),
-            }
-        }
-
-        if matches!(op1, None) {
-            match self.deduce_memory_cell(&MaybeRelocatable::from(&op1_addr)) {
-                Ok(None) => {
-                    let deduced_operands =
-                        self.deduce_op1(instruction, dst.as_ref(), op0.clone())?;
-                    op1 = deduced_operands.0;
-
-                    if matches!(res, None) {
-                        res = deduced_operands.1
-                    }
-                }
-                Ok(deduced_memory_cell) => {
-                    op1 = deduced_memory_cell;
-                }
-                Err(e) => return Err(e),
-            }
-        }
-
-        if matches!(res, None) {
-            match (&op0, &op1) {
-                (Some(ref unwrapped_op0), Some(ref unwrapped_op1)) => {
-                    res = self.compute_res(instruction, unwrapped_op0, unwrapped_op1)?;
-                }
-                _ => return Err(VirtualMachineError::InvalidInstructionEncoding),
-            }
-        }
-
-        if matches!(dst, None) {
-            match instruction.opcode {
-                Opcode::AssertEq if matches!(res, Some(_)) => dst = res.clone(),
-                Opcode::Call => dst = Some(MaybeRelocatable::from(self.run_context.get_fp())),
-                _ => match self.deduce_dst(instruction, res.as_ref()) {
-                    Some(d) => dst = Some(d),
-                    None => return Err(VirtualMachineError::NoDst),
-                },
-            }
-        }
-
-        if should_update_dst {
-            match dst {
-                Some(ref unwrapped_dst) => match self.memory.insert(&dst_addr, unwrapped_dst) {
-                    Ok(()) => (),
-                    _ => return Err(VirtualMachineError::InvalidInstructionEncoding),
-                },
-                _ => return Err(VirtualMachineError::NoDst),
-            }
-        }
-=======
         //Deduce op0 if it wasnt previously computed
         let op0 = match op0_op {
             Some(op0) => op0,
-            None => {
-                self.compute_op0_deductions(&op0_addr, &mut res, instruction, &dst_op, &op1_op)?
-            }
-        };
->>>>>>> 8697bb49
+            None => self.compute_op0_deductions(
+                &MaybeRelocatable::from(&op0_addr),
+                &mut res,
+                instruction,
+                &dst_op,
+                &op1_op,
+            )?,
+        };
 
         //Deduce op1 if it wasnt previously computed
         let op1 = match op1_op {
             Some(op1) => op1,
-            None => self.compute_op1_deductions(&op1_addr, &mut res, instruction, &dst_op, &op0)?,
+            None => self.compute_op1_deductions(
+                &MaybeRelocatable::from(&op1_addr),
+                &mut res,
+                instruction,
+                &dst_op,
+                &op0,
+            )?,
         };
 
         //Compute res if it wasnt previously deduced
@@ -684,7 +611,9 @@
         //Deduce dst if it wasnt previously computed
         let dst = match dst_op {
             Some(dst) => dst,
-            None => self.compute_dst_deductions(&dst_addr, instruction, &res)?,
+            None => {
+                self.compute_dst_deductions(&MaybeRelocatable::from(&dst_addr), instruction, &res)?
+            }
         };
         let accessed_addresses = if self.accessed_addresses.is_some() {
             Some(OperandsAddresses(dst_addr, op0_addr, op1_addr))
