use crate::vm::errors::memory_errors::MemoryError;
use num_bigint::BigInt;
use std::fmt;

use crate::types::relocatable::{MaybeRelocatable, Relocatable};
use crate::vm::errors::runner_errors::RunnerError;

#[derive(Debug, PartialEq)]
pub enum VirtualMachineError {
    InvalidInstructionEncoding,
    InvalidOp1Reg(i64),
    ImmShouldBe1,
    UnknownOp0,
    InvalidApUpdate(i64),
    InvalidPcUpdate(i64),
    UnconstrainedResAdd,
    UnconstrainedResJump,
    UnconstrainedResJumpRel,
    UnconstrainedResAssertEq,
    DiffAssertValues(BigInt, BigInt),
    CantWriteReturnPc(BigInt, BigInt),
    CantWriteReturnFp(BigInt, BigInt),
    NoDst,
    PureValue,
    InvalidRes(i64),
    InvalidOpcode(i64),
    RelocatableAdd,
    OffsetExeeded(BigInt),
    NotImplemented,
    DiffIndexSub,
    InconsistentAutoDeduction(String, MaybeRelocatable, Option<MaybeRelocatable>),
    RunnerError(RunnerError),
    InvalidHintEncoding(MaybeRelocatable),
    MemoryError(MemoryError),
    NoRangeCheckBuiltin,
    IncorrectIds(Vec<String>, Vec<String>),
    MemoryGet(MaybeRelocatable),
    ExpectedInteger(MaybeRelocatable),
    FailedToGetIds,
    NonLeFelt(BigInt, BigInt),
    OutOfValidRange(BigInt, BigInt),
    FailedToGetReference(BigInt),
    ValueOutOfRange(BigInt),
    UnknownHint(String),
    ValueOutsideValidRange(BigInt),
    SplitIntNotZero,
    SplitIntLimbOutOfRange(BigInt),
    DiffTypeComparison(MaybeRelocatable, MaybeRelocatable),
    AssertNotEqualFail(MaybeRelocatable, MaybeRelocatable),
    DiffIndexComp(Relocatable, Relocatable),
    ValueOutside250BitRange(BigInt),
    SqrtNegative(BigInt),
    FailedToGetSqrt(BigInt),
    AssertNotZero(BigInt, BigInt),
    CantCreateDictionaryOnTakenSegment(usize),
    NoDictTracker(usize),
    NoValueForKey(BigInt),
    AssertLtFelt(BigInt, BigInt),
<<<<<<< HEAD
    NoneApTrackingData,
    InvalidTrackingGroup(usize, usize),
    InvalidApValue(MaybeRelocatable),
=======
    NoInitialDict,
    WrongPrevValue(BigInt, Option<BigInt>, BigInt),
>>>>>>> 2ef1e892
}

impl fmt::Display for VirtualMachineError {
    fn fmt(&self, f: &mut fmt::Formatter) -> fmt::Result {
        match self {
            VirtualMachineError::InvalidInstructionEncoding => {
                write!(f, "Instruction should be an int. Found:")
            }
            VirtualMachineError::InvalidOp1Reg(n) => write!(f, "Invalid op1_register value: {}", n),
            VirtualMachineError::ImmShouldBe1 => {
                write!(f, "In immediate mode, off2 should be 1")
            }
            VirtualMachineError::UnknownOp0 => {
                write!(f, "op0 must be known in double dereference")
            }
            VirtualMachineError::InvalidApUpdate(n) => write!(f, "Invalid ap_update value: {}", n),
            VirtualMachineError::InvalidPcUpdate(n) => write!(f, "Invalid pc_update value: {}", n),
            VirtualMachineError::UnconstrainedResAdd => {
                write!(f, "Res.UNCONSTRAINED cannot be used with ApUpdate.ADD")
            }
            VirtualMachineError::UnconstrainedResJump => {
                write!(f, "Res.UNCONSTRAINED cannot be used with PcUpdate.JUMP")
            }
            VirtualMachineError::UnconstrainedResJumpRel => {
                write!(f, "Res.UNCONSTRAINED cannot be used with PcUpdate.JUMP_REL")
            }
            VirtualMachineError::UnconstrainedResAssertEq => {
                write!(f, "Res.UNCONSTRAINED cannot be used with Opcode.ASSERT_EQ")
            }
            VirtualMachineError::DiffAssertValues(res, dst) => write!(f, "ASSERT_EQ instruction failed; res:{} != dst:{}", res, dst),
            VirtualMachineError::CantWriteReturnPc(op0, ret_pc) => write!(f, "Call failed to write return-pc (inconsistent op0): {} != {}. Did you forget to increment ap?", op0, ret_pc),
            VirtualMachineError::CantWriteReturnFp(dst, ret_fp) => write!(f, "Call failed to write return-fp (inconsistent dst): {} != {}. Did you forget to increment ap?", dst, ret_fp),
            VirtualMachineError::NoDst => write!(f,  "Couldn't get or load dst"),
            VirtualMachineError::InvalidRes(n) => write!(f, "Invalid res value: {}", n),
            VirtualMachineError::InvalidOpcode(n) => write!(f, "Invalid opcode value: {}", n),
            VirtualMachineError::RelocatableAdd => {
                write!(f, "Cannot add two relocatable values")
            }
            VirtualMachineError::OffsetExeeded(n) => write!(f, "Offset {} exeeds maximum offset value", n),
            VirtualMachineError::NotImplemented => write!(f, "This is not implemented"),
            VirtualMachineError::PureValue => Ok(()),
            VirtualMachineError::DiffIndexSub => write!(
                f,
                "Can only subtract two relocatable values of the same segment"
            ),
            VirtualMachineError::InconsistentAutoDeduction(builtin_name, expected_value, current_value) => {
                write!(f, "Inconsistent auto-deduction for builtin {}, expected {:?}, got {:?}", builtin_name, expected_value, current_value)
            },
            VirtualMachineError::RunnerError(runner_error) => runner_error.fmt(f),
            VirtualMachineError::InvalidHintEncoding(address) => write!(f, "Invalid hint encoding at pc: {:?}", address),
            VirtualMachineError::NoRangeCheckBuiltin => {
                write!(f, "Expected range_check builtin to be present")
            },
            VirtualMachineError::IncorrectIds(expected, existing) => {
                write!(f, "Expected ids to contain {:?}, got: {:?}", expected, existing)
            },
            VirtualMachineError::MemoryGet(addr) => {
                write!(f, "Failed to retrieve value from address {:?}", addr)
            },
            VirtualMachineError::ExpectedInteger(addr) => {
                write!(f, "Expected integer at address {:?}", addr)
            },
            VirtualMachineError::FailedToGetIds => {
                write!(f, "Failed to get ids from memory")
            },
            VirtualMachineError::NonLeFelt(a, b) => {
                write!(f, "Assertion failed, {}, is not less or equal to {}", a, b)
            },
            VirtualMachineError::OutOfValidRange(div, max) => {
                write!(f, "Div out of range: 0 < {} <= {}", div, max)
            },
            VirtualMachineError::FailedToGetReference(reference_id) => {
                write!(f, "Failed to get reference for id {}", reference_id)
            },
            VirtualMachineError::ValueOutOfRange(a) => {
                write!(f, "Assertion failed, 0 <= ids.a % PRIME < range_check_builtin.bound \n a = {:?} is out of range", a)
            },
            VirtualMachineError::UnknownHint(hint_code) => write!(f, "Unknown Hint: {:?}", hint_code),
            VirtualMachineError::MemoryError(memory_error) => memory_error.fmt(f),
            VirtualMachineError::ValueOutsideValidRange(value) => write!(f, "Value: {:?} is outside valid range", value),
            VirtualMachineError::SplitIntNotZero => write!(f,"split_int(): value is out of range"),
            VirtualMachineError::SplitIntLimbOutOfRange(limb) => write!(f, "split_int(): Limb {:?} is out of range.", limb),
            VirtualMachineError::DiffTypeComparison(a, b) => {
                write!(f, "Failed to compare {:?} and  {:?}, cant compare a relocatable to an integer value", a, b)
            },
            VirtualMachineError::AssertNotEqualFail(a, b) => {
                write!(f, "assert_not_equal failed: {:?} =  {:?}", a, b)
            },
            VirtualMachineError::DiffIndexComp(a, b) => {
                write!(f, "Failed to compare {:?} and  {:?}, cant compare two relocatable values of different segment indexes", a, b)
            },
            VirtualMachineError::ValueOutside250BitRange(value) => write!(f, "Value: {:?} is outside of the range [0, 2**250)", value),
            VirtualMachineError::SqrtNegative(value) => write!(f, "Can't calculate the square root of negative number: {:?})", value),
            VirtualMachineError::FailedToGetSqrt(value) => write!(f, "Failed to calculate the square root of: {:?})", value),
            VirtualMachineError::AssertNotZero(value, prime) => {
                write!(f, "Assertion failed, {} % {} is equal to 0", value, prime)
            },
            VirtualMachineError::CantCreateDictionaryOnTakenSegment(index) => {
                write!(f, "DictManagerError: Tried to create tracker for a dictionary on segment: {:?} when there is already a tracker for a dictionary on this segment", index)
            },
            VirtualMachineError::NoDictTracker(index) => {
                write!(f, "Dict Error: No dict tracker found for segment {:?}", index)
            },
            VirtualMachineError::NoValueForKey(key) => {
                write!(f, "Dict Error: No value found for key: {:?}", key)},
            VirtualMachineError::AssertLtFelt(a, b) => {
                write!(f, "Assertion failed, a = {} % PRIME is not less than b = {} % PRIME", a, b)
            },
            VirtualMachineError::NoInitialDict => {
                write!(f, "Dict Error: Tried to create a dict whithout an initial dict")
            },
            VirtualMachineError::WrongPrevValue(prev, current, key) => {
                write!(f, "Dict Error: Got the wrong value for dict_update, expected value: {:?}, got: {:?} for key: {:?}", prev, current, key)
            },
            VirtualMachineError::NoneApTrackingData => {
                write!(f, "AP tracking data is None; could not apply correction to address")
            },
            VirtualMachineError::InvalidTrackingGroup(group1, group2) => {
                write!(f, "Tracking groups should be the same, got {} and {}", group1, group2)
            },
            VirtualMachineError::InvalidApValue(addr) => {
                write!(f, "Expected relocatable for ap, got {:?}", addr)
            },
        }
    }
}<|MERGE_RESOLUTION|>--- conflicted
+++ resolved
@@ -56,14 +56,11 @@
     NoDictTracker(usize),
     NoValueForKey(BigInt),
     AssertLtFelt(BigInt, BigInt),
-<<<<<<< HEAD
     NoneApTrackingData,
     InvalidTrackingGroup(usize, usize),
     InvalidApValue(MaybeRelocatable),
-=======
     NoInitialDict,
     WrongPrevValue(BigInt, Option<BigInt>, BigInt),
->>>>>>> 2ef1e892
 }
 
 impl fmt::Display for VirtualMachineError {
