--- conflicted
+++ resolved
@@ -124,25 +124,6 @@
             self.vm
                 .segments
                 .load_data(
-<<<<<<< HEAD
-                    &mut self.vm.memory,
-                    &MaybeRelocatable::RelocatableValue(prog_base),
-                    self.program.data.clone(),
-                )
-                .map_err(RunnerError::MemoryInitializationError)?;
-            if let Some(exec_base) = &self.execution_base {
-                self.vm
-                    .segments
-                    .load_data(
-                        &mut self.vm.memory,
-                        &MaybeRelocatable::RelocatableValue(exec_base.clone()),
-                        stack,
-                    )
-                    .map_err(RunnerError::MemoryInitializationError)?;
-            } else {
-                return Err(RunnerError::NoExecBase);
-            }
-=======
                     &mut self.vm.memory,
                     &MaybeRelocatable::RelocatableValue(prog_base),
                     self.program.data.clone(),
@@ -158,7 +139,6 @@
                     stack,
                 )
                 .map_err(RunnerError::MemoryInitializationError)?;
->>>>>>> 1a24f649
         } else {
             return Err(RunnerError::NoProgBase);
         }
@@ -373,13 +353,9 @@
         if !self.vm.builtin_runners.is_empty() && self.vm.builtin_runners[0].0 == *"output" {
             let builtin = &self.vm.builtin_runners[0].1;
             self.vm.segments.compute_effective_sizes(&self.vm.memory);
-<<<<<<< HEAD
 
             let base = builtin.base();
 
-=======
-            let base = builtin.base().ok_or(RunnerError::UninitializedBase)?;
->>>>>>> 1a24f649
             // After this if block,
             // segment_used_sizes is always Some(_)
             if self.vm.segments.segment_used_sizes == None {
@@ -390,19 +366,16 @@
                 let value = self
                     .vm
                     .memory
-                    .get(&MaybeRelocatable::RelocatableValue(base.clone()).add_usize_mod(i, None))
-                    .map_err(RunnerError::FailedMemoryGet)?;
-
-                if let Some(&MaybeRelocatable::Int(ref num)) = value {
-                    let write_result = writeln!(
-                        stdout,
-                        "{}",
-                        to_field_element(num.clone(), self.vm.prime.clone())
-                    );
-                    if write_result.is_err() {
-                        return Err(RunnerError::WriteFail);
-                    }
-                }
+                    .get_integer(&(base.clone() + i))
+                    .map_err(|_| {
+                        RunnerError::MemoryGet(MaybeRelocatable::from(base.clone() + i))
+                    })?;
+                writeln!(
+                    stdout,
+                    "{}",
+                    to_field_element(value.clone(), self.vm.prime.clone())
+                )
+                .map_err(|_| RunnerError::WriteFail)?;
             }
         }
         Ok(())
