use std::path::Path;

use cleopatra_cairo::cairo_run;
use cleopatra_cairo::vm::hints::execute_hint::BuiltinHintExecutor;

static HINT_EXECUTOR: BuiltinHintExecutor = BuiltinHintExecutor {};

#[test]
fn cairo_run_test() {
    cairo_run::cairo_run(
        Path::new("cairo_programs/fibonacci.json"),
        false,
        &HINT_EXECUTOR,
    )
    .expect("Couldn't run program");
}

#[test]
fn cairo_run_bitwise_output() {
    cairo_run::cairo_run(
        Path::new("cairo_programs/bitwise_output.json"),
        false,
        &HINT_EXECUTOR,
    )
    .expect("Couldn't run program");
}

#[test]
fn cairo_run_bitwise_recursion() {
    cairo_run::cairo_run(
        Path::new("cairo_programs/bitwise_recursion.json"),
        false,
        &HINT_EXECUTOR,
    )
    .expect("Couldn't run program");
}

#[test]
fn cairo_run_integration() {
    cairo_run::cairo_run(
        Path::new("cairo_programs/integration.json"),
        false,
        &HINT_EXECUTOR,
    )
    .expect("Couldn't run program");
}

#[test]
fn cairo_run_integration_with_alloc_locals() {
    cairo_run::cairo_run(
        Path::new("cairo_programs/integration_with_alloc_locals.json"),
        false,
        &HINT_EXECUTOR,
    )
    .expect("Couldn't run program");
}

#[test]
fn cairo_run_compare_arrays() {
    cairo_run::cairo_run(
        Path::new("cairo_programs/compare_arrays.json"),
        false,
        &HINT_EXECUTOR,
    )
    .expect("Couldn't run program");
}

#[test]
fn cairo_run_compare_greater_array() {
    cairo_run::cairo_run(
        Path::new("cairo_programs/compare_greater_array.json"),
        false,
        &HINT_EXECUTOR,
    )
    .expect("Couldn't run program");
}

#[test]
fn cairo_run_compare_lesser_array() {
    cairo_run::cairo_run(
        Path::new("cairo_programs/compare_lesser_array.json"),
        false,
        &HINT_EXECUTOR,
    )
    .expect("Couldn't run program");
}

#[test]
fn cairo_run_assert_le_felt_hint() {
    cairo_run::cairo_run(
        Path::new("cairo_programs/assert_le_felt_hint.json"),
        false,
        &HINT_EXECUTOR,
    )
    .expect("Couldn't run program");
}

#[test]
fn cairo_run_assert_250_bit_element_array() {
    cairo_run::cairo_run(
        Path::new("cairo_programs/assert_250_bit_element_array.json"),
        false,
        &HINT_EXECUTOR,
    )
    .expect("Couldn't run program");
}

#[test]
fn cairo_abs_value() {
    cairo_run::cairo_run(
        Path::new("cairo_programs/abs_value_array.json"),
        false,
        &HINT_EXECUTOR,
    )
    .expect("Couldn't run program");
}

#[test]
fn cairo_run_compare_different_arrays() {
    cairo_run::cairo_run(
        Path::new("cairo_programs/compare_different_arrays.json"),
        false,
        &HINT_EXECUTOR,
    )
    .expect("Couldn't run program");
}

#[test]
fn cairo_run_assert_nn() {
    cairo_run::cairo_run(
        Path::new("cairo_programs/assert_nn.json"),
        false,
        &HINT_EXECUTOR,
    )
    .expect("Couldn't run program");
}

#[test]
fn cairo_run_sqrt() {
    cairo_run::cairo_run(Path::new("cairo_programs/sqrt.json"), false, &HINT_EXECUTOR)
        .expect("Couldn't run program");
}

#[test]
fn cairo_run_assert_not_zero() {
    cairo_run::cairo_run(
        Path::new("cairo_programs/assert_not_zero.json"),
        false,
        &HINT_EXECUTOR,
    )
    .expect("Couldn't run program");
}

#[test]
fn cairo_run_split_int() {
    cairo_run::cairo_run(
        Path::new("cairo_programs/split_int.json"),
        false,
        &HINT_EXECUTOR,
    )
    .expect("Couldn't run program");
}

#[test]
fn cairo_run_split_int_big() {
    cairo_run::cairo_run(
        Path::new("cairo_programs/split_int_big.json"),
        false,
        &HINT_EXECUTOR,
    )
    .expect("Couldn't run program");
}

#[test]
fn cairo_run_split_felt() {
    cairo_run::cairo_run(
        Path::new("cairo_programs/split_felt.json"),
        false,
        &HINT_EXECUTOR,
    )
    .expect("Couldn't run program");
}

#[test]
fn cairo_run_math_cmp() {
    cairo_run::cairo_run(
        Path::new("cairo_programs/math_cmp.json"),
        false,
        &HINT_EXECUTOR,
    )
    .expect("Couldn't run program");
}

#[test]
fn cairo_run_unsigned_div_rem() {
    cairo_run::cairo_run(
        Path::new("cairo_programs/unsigned_div_rem.json"),
        false,
        &HINT_EXECUTOR,
    )
    .expect("Couldn't run program");
}

#[test]
fn cairo_run_signed_div_rem() {
    cairo_run::cairo_run(
        Path::new("cairo_programs/signed_div_rem.json"),
        false,
        &HINT_EXECUTOR,
    )
    .expect("Couldn't run program");
}

#[test]
fn cairo_run_assert_lt_felt() {
    cairo_run::cairo_run(
        Path::new("cairo_programs/assert_lt_felt.json"),
        false,
        &HINT_EXECUTOR,
    )
    .expect("Couldn't run program");
}

#[test]
fn cairo_run_memcpy() {
    cairo_run::cairo_run(
        Path::new("cairo_programs/memcpy_test.json"),
        false,
        &HINT_EXECUTOR,
    )
    .expect("Couldn't run program");
}

#[test]
fn cairo_run_memset() {
    cairo_run::cairo_run(
        Path::new("cairo_programs/memset.json"),
        false,
        &HINT_EXECUTOR,
    )
    .expect("Couldn't run program");
}

#[test]
fn cairo_run_pow() {
    cairo_run::cairo_run(Path::new("cairo_programs/pow.json"), false, &HINT_EXECUTOR)
        .expect("Couldn't run program");
}

#[test]
fn cairo_run_dict() {
    cairo_run::cairo_run(Path::new("cairo_programs/dict.json"), false, &HINT_EXECUTOR)
        .expect("Couldn't run program");
}

#[test]
fn cairo_run_dict_update() {
    cairo_run::cairo_run(
        Path::new("cairo_programs/dict_update.json"),
        false,
        &HINT_EXECUTOR,
    )
    .expect("Couldn't run program");
}

#[test]
fn cairo_run_uint256() {
    cairo_run::cairo_run(
        Path::new("cairo_programs/uint256.json"),
        false,
        &HINT_EXECUTOR,
    )
    .expect("Couldn't run program");
}

#[test]
fn cairo_run_find_element() {
    cairo_run::cairo_run(
        Path::new("cairo_programs/find_element.json"),
        false,
        &HINT_EXECUTOR,
    )
    .expect("Couldn't run program");
}

#[test]
fn cairo_run_search_sorted_lower() {
    cairo_run::cairo_run(
        Path::new("cairo_programs/search_sorted_lower.json"),
        false,
        &HINT_EXECUTOR,
    )
    .expect("Couldn't run program");
}

#[test]
fn cairo_run_usort() {
    cairo_run::cairo_run(
        Path::new("cairo_programs/usort.json"),
        false,
        &HINT_EXECUTOR,
    )
    .expect("Couldn't run program");
}

#[test]
fn cairo_run_usort_bad() {
    let err = cairo_run::cairo_run(
        Path::new("cairo_programs/bad_programs/bad_usort.json"),
        false,
        &HINT_EXECUTOR,
    );
    assert!(err.is_err());
    assert_eq!(
        err.err().unwrap().to_string(),
        "VM failure: unexpected verify multiplicity fail: positions length != 0"
    );
}

#[test]
fn cairo_run_dict_write_bad() {
    assert!(cairo_run::cairo_run(
        Path::new("cairo_programs/bad_programs/bad_dict_new.json"),
        false,
        &HINT_EXECUTOR,
    )
    .is_err());
    let err = cairo_run::cairo_run(
        Path::new("cairo_programs/bad_programs/bad_dict_new.json"),
        false,
        &HINT_EXECUTOR,
    )
    .err();
    assert_eq!(
        err.unwrap().to_string(),
        "VM failure: Dict Error: Tried to create a dict whithout an initial dict"
    );
}

#[test]
fn cairo_run_dict_update_bad() {
    assert!(cairo_run::cairo_run(
        Path::new("cairo_programs/bad_programs/bad_dict_update.json"),
        false,
        &HINT_EXECUTOR,
    )
    .is_err());
    let err = cairo_run::cairo_run(
        Path::new("cairo_programs/bad_programs/bad_dict_update.json"),
        false,
        &HINT_EXECUTOR,
    )
    .err();
    assert_eq!(
        err.unwrap().to_string(),
        "VM failure: Dict Error: Got the wrong value for dict_update, expected value: 3, got: 5 for key: 2"
    );
}

#[test]
fn cairo_run_squash_dict() {
    cairo_run::cairo_run(
        Path::new("cairo_programs/squash_dict.json"),
        false,
        &HINT_EXECUTOR,
    )
    .expect("Couldn't run program");
}

#[test]
fn cairo_run_dict_squash() {
    cairo_run::cairo_run(
        Path::new("cairo_programs/dict_squash.json"),
        false,
        &HINT_EXECUTOR,
    )
    .expect("Couldn't run program");
}

#[test]
fn cairo_run_set_add() {
    cairo_run::cairo_run(
        Path::new("cairo_programs/set_add.json"),
        false,
        &HINT_EXECUTOR,
    )
    .expect("Couldn't run program");
}

#[test]
fn cairo_run_secp() {
    cairo_run::cairo_run(Path::new("cairo_programs/secp.json"), false, &HINT_EXECUTOR)
        .expect("Couldn't run program");
}

#[test]
fn cairo_run_signature() {
    cairo_run::cairo_run(
        Path::new("cairo_programs/signature.json"),
        false,
        &HINT_EXECUTOR,
    )
    .expect("Couldn't run program");
}

#[test]
fn cairo_run_secp_ec() {
    cairo_run::cairo_run(
        Path::new("cairo_programs/secp_ec.json"),
        false,
        &HINT_EXECUTOR,
    )
    .expect("Couldn't run program");
}

#[test]
fn cairo_run_blake2s_hello_world_hash() {
    cairo_run::cairo_run(
        Path::new("cairo_programs/blake2s_hello_world_hash.json"),
        false,
        &HINT_EXECUTOR,
    )
    .expect("Couldn't run program");
}

#[test]
fn cairo_run_finalize_blake2s() {
    cairo_run::cairo_run(
        Path::new("cairo_programs/finalize_blake2s.json"),
        false,
        &HINT_EXECUTOR,
    )
    .expect("Couldn't run program");
}
#[test]
fn cairo_run_unsafe_keccak() {
    cairo_run::cairo_run(
        Path::new("cairo_programs/unsafe_keccak.json"),
        false,
        &HINT_EXECUTOR,
    )
    .expect("Couldn't run program");
}

#[test]
fn cairo_run_blake2s_felts() {
    cairo_run::cairo_run(
        Path::new("cairo_programs/blake2s_felts.json"),
        false,
        &HINT_EXECUTOR,
    )
    .expect("Couldn't run program");
}

#[test]
fn cairo_run_unsafe_keccak_finalize() {
    cairo_run::cairo_run(
        Path::new("cairo_programs/unsafe_keccak_finalize.json"),
        false,
        &HINT_EXECUTOR,
    )
    .expect("Couldn't run program");
}

#[test]
fn cairo_run_keccak_add_uint256() {
    cairo_run::cairo_run(
        Path::new("cairo_programs/keccak_add_uint256.json"),
        false,
        &HINT_EXECUTOR,
    )
    .expect("Couldn't run program");
}

#[test]
fn cairo_run_private_keccak() {
    cairo_run::cairo_run(
        Path::new("cairo_programs/_keccak.json"),
        false,
        &HINT_EXECUTOR,
    )
    .expect("Couldn't run program");
}

#[test]
fn cairo_run_keccak_copy_inputs() {
    cairo_run::cairo_run(
        Path::new("cairo_programs/keccak_copy_inputs.json"),
        false,
        &HINT_EXECUTOR,
    )
    .expect("Couldn't run program");
}

#[test]
fn cairo_run_finalize_keccak() {
    cairo_run::cairo_run(
        Path::new("cairo_programs/cairo_finalize_keccak.json"),
        false,
        &HINT_EXECUTOR,
    )
    .expect("Couldn't run program");
}

#[test]
<<<<<<< HEAD
fn cairo_run_math_cmp_and_pow_integration() {
    cairo_run::cairo_run(
        Path::new("cairo_programs/math_cmp_and_pow_integration_tests.json"),
=======
fn cairo_run_sha256() {
    cairo_run::cairo_run(
        Path::new("cairo_programs/sha256.json"),
>>>>>>> 8af787af
        false,
        &HINT_EXECUTOR,
    )
    .expect("Couldn't run program");
}<|MERGE_RESOLUTION|>--- conflicted
+++ resolved
@@ -503,15 +503,18 @@
 }
 
 #[test]
-<<<<<<< HEAD
+fn cairo_run_sha256() {
+    cairo_run::cairo_run(
+        Path::new("cairo_programs/sha256.json"),
+        false,
+        &HINT_EXECUTOR,
+    )
+    .expect("Couldn't run program");
+}
+#[test]
 fn cairo_run_math_cmp_and_pow_integration() {
     cairo_run::cairo_run(
         Path::new("cairo_programs/math_cmp_and_pow_integration_tests.json"),
-=======
-fn cairo_run_sha256() {
-    cairo_run::cairo_run(
-        Path::new("cairo_programs/sha256.json"),
->>>>>>> 8af787af
         false,
         &HINT_EXECUTOR,
     )
